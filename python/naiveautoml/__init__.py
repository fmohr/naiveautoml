from naiveautoml.naiveautoml import NaiveAutoML

<<<<<<< HEAD
__version__ = "0.0.24"
=======
__version__ = "0.0.22"
>>>>>>> 8b27bcbe
<|MERGE_RESOLUTION|>--- conflicted
+++ resolved
@@ -1,7 +1,3 @@
 from naiveautoml.naiveautoml import NaiveAutoML
 
-<<<<<<< HEAD
 __version__ = "0.0.24"
-=======
-__version__ = "0.0.22"
->>>>>>> 8b27bcbe
