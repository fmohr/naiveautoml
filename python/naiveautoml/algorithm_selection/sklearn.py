import sklearn.svm

from .._interfaces import AlgorithmSelector, SupervisedTask

# core stuff
import json
import numpy as np
import pandas as pd
import importlib.resources as pkg_resources
from collections.abc import Iterable
import scipy as sp

# HPO and process control
from ConfigSpace.read_and_write import json as config_json
import time

# progress bar
from tqdm import tqdm

# sklearn stuff
from sklearn.base import clone
from ._pipeline import Pipeline
from sklearn.compose import ColumnTransformer
from sklearn.neighbors import KNeighborsClassifier
from sklearn.linear_model import LinearRegression
from sklearn.impute import SimpleImputer
from sklearn.preprocessing import OneHotEncoder
from sklearn.preprocessing import OrdinalEncoder
from skmultilearn.problem_transform import BinaryRelevance

from ._sklearn_factory import build_estimator
from ._sklearn_hpo import HPOHelper


def is_component_defined_in_steps(steps, name):
    candidates = [s[1] for s in steps if s[0] == name]
    return len(candidates) > 0


def get_step_with_name(steps, name):
    candidates = [s for s in steps if s[0] == name]
    return candidates[0]


class SKLearnAlgorithmSelector(AlgorithmSelector):

    def __init__(self,
                 search_space=None,
                 standard_classifier=KNeighborsClassifier,
                 standard_regressor=LinearRegression,
<<<<<<< HEAD
                 random_state=None,
=======
                 excluded_steps: list = None,
                 excluded_components: dict = None,
>>>>>>> 89ea280d
                 show_progress=False,
                 opt_ordering=None,
                 logger=None,
                 strictly_naive=False,
                 sparse=True,
                 raise_errors=False
                 ):
        """

        :param standard_classifier:
        :param standard_regressor:
        :param excluded_steps:
            list of names of steps to be excluded entirely from the process (`learner` must not be excluded)
        :param excluded_components:
            dict with keys being step names and values being lists of names of components to be excluded.
        :param show_progress:
        :param opt_ordering:
        :param sparse: whether data is treated sparsely in pre-processing.
        Default is `None`, and in that case, the sparsity is inferred automatically.
        It is tested whether the mandatory pipeline can execute `fit_transform` without a numpy memory exception.
        If so, no sparsity is applied.
        Otherwise, it is assumed that not enough memory is available, and sparsity is enabled.
        """
        super().__init__()
        self.logger = logger

        self._configured_search_space = search_space
        self.random_state = None

        self.show_progress = show_progress
        self.opt_ordering = opt_ordering
        self.standard_classifier = standard_classifier
        self.standard_regressor = standard_regressor

        # check whether steps or components are excluedd
        if excluded_steps is not None:
            if not isinstance(excluded_steps, list):
                raise ValueError("excluded_steps must be None or a list of step names")
            if "learner" in excluded_steps:
                raise ValueError("The 'learner' step must not be excluded in excluded_steps.")
        self.excluded_steps = excluded_steps
        self.excluded_components = excluded_components
        self.strictly_naive = strictly_naive
        self.sparse = sparse
        self.raise_errors = raise_errors

        # state variables
        self.search_space = None
        self.start_time = None
        self.task = None
        self.evaluator = None
        self.mandatory_pre_processing = None
        self.hpo_helper = None
        self.y_encoded = None
        self._history = None
        self.best_score_overall = None

    def reset(self, task: SupervisedTask, evaluator):

        # memorize task and evaluator
        self.task = task
        self.evaluator = evaluator

        # register search space
        task_type = task.inferred_task_type
        self.logger.info(f"Automatically inferred task type: {task_type}")

        ''' search_space is a string or a list of dictionaries
            -   if it is a dict, the last one for the learner and all the others for pre-processing.
                Each dictionary has an entry "name" and an entry "components",
                which is a list of components with their parameters.
            - if it is a string, a json file with the name of search_space is read in with the same semantics
         '''
        if task_type in ["classification", "multilabel-indicator"]:
            searchspace_file = "classification"
        elif task_type == "regression":
            searchspace_file = "regression"
        else:
            raise ValueError(f"Unsupported task type {task_type}")
        if self._configured_search_space is None or self._configured_search_space == "auto-sklearn":
            json_str = pkg_resources.read_text('naiveautoml', f'searchspace-{searchspace_file}.json')
            self.search_space = json.loads(json_str)
        else:
            if isinstance(self._configured_search_space, str):
                with open(self._configured_search_space) as f:
                    self.search_space = json.load(f)

        # register the HPO helper
        self.hpo_helper = HPOHelper(self.search_space)

        # determine mandatory pre-processing
        self.mandatory_pre_processing = self.get_mandatory_preprocessing(task.X, task.y, task.categorical_attributes)

        # reset history
        self._history = []
        self.best_score_overall = -np.inf

    def run(self, deadline=None):

        self.start_time = time.time()

        # run over all the elements of the pipeline
        self.logger.info("--------------------------------------------------")
        self.logger.info("Choosing Algorithm for each slot")
        self.logger.info("--------------------------------------------------")
        decisions = []
        components_with_score = {}

        if self.show_progress:
            print("Progress for algorithm selection:")
            pbar = tqdm(total=sum([len(step["components"]) for step in self.search_space]))

        # retrieve ordering of slots for optimization
        if self.opt_ordering is None:
            opt_ordering = ["learner"]
            for step in self.search_space:
                if step["name"] != "learner":
                    opt_ordering.append(step["name"])
            self.opt_ordering = opt_ordering

        best_score = -np.inf
        for step_index, step_name in enumerate(self.opt_ordering):

            # check whether this step should be skipped.
            if self.excluded_steps is not None and step_name in self.excluded_steps:
                self.logger.info(f"No component will be selected for excluded step {step_name}")
                continue

            # create list of components to try for this slot
            step = [step for step in self.search_space if step["name"] == step_name][0]
            self.logger.info("--------------------------------------------------")
            self.logger.info(f"Selecting component for step with name: {step_name}")
            self.logger.info("--------------------------------------------------")

            # find best default parametrization for this slot (depending on choice of previously configured slots)
            decision = None
            for comp in step["components"]:

                # check whether this component is excluded by some pattern
                if (
                        self.excluded_components is not None and
                        step_name in self.excluded_components and
                        any([pattern in comp["class"] for pattern in self.excluded_components[step_name]])
                ):
                    self.logger.info(f"Skipping excluded component {comp['class']}.")
                    continue

                if deadline is not None:
                    remaining_time = deadline - 10 - time.time()
                    if remaining_time is not None and remaining_time < 0:
                        self.logger.info("Timeout approaching. Not evaluating anymore for this stage.")
                        break
                    else:
                        self.logger.info(
                            f"Evaluating {comp['class'] if comp is not None else None}."
                            f"Timeout: {self.task.timeout_candidate}. Remaining time: {remaining_time}"
                        )

                # get and evaluate pipeline for this step
                pl = self.get_pipeline_for_decision_in_step(step_name, comp, self.task.X, self.task.y, decisions)

                eval_start_time = time.time()
                if (
                        self.is_pipeline_forbidden(pl) or
                        (self.is_timeout_required(pl) and self.is_pl_prohibited_for_timeout(pl))
                ):
                    self.logger.info(f"Preventing evaluation of forbidden pipeline {pl}")
                    scores = {scoring["name"]: np.nan for scoring in [self.task.scoring] + self.task.passive_scorings}
                    self.evaluator.tellEvaluation(pl, [scores[self.task.scoring["name"]]], None, time.time())
                    status, scores, evaluation_report, exception = "avoided", scores, None, None
                else:
                    if self.is_timeout_required(pl) and self.task.timeout_candidate is not None:
                        timeout = min(self.task.timeout_candidate, remaining_time if deadline is not None else 10 ** 10)
                    else:
                        timeout = None
                    status, scores, evaluation_report, exception = self.evaluator.evaluate(pl, timeout)

                runtime = time.time() - eval_start_time
                if scores is None:
                    scores = {
                        scoring["name"]: np.nan for scoring in
                        [self.task.scoring] +
                        (self.task.passive_scorings if self.task.passive_scorings is not None else [])
                    }
                    evaluation_report = {
                        scoring["name"]: {} for scoring in
                        [self.task.scoring] +
                        (self.task.passive_scorings if self.task.passive_scorings is not None else [])
                    }
                score = scores[self.task.scoring["name"]]
                self.logger.info(
                    f"Observed score of {score} for default configuration of {None if comp is None else comp['class']}"
                )

                # update history
                summary = {
                    "time": time.time(),
                    "runtime": runtime,
                    "pipeline": clone(pl),
                    "default_hp": True
                }
                summary.update(scores)
                summary.update({
                    "new_best": score > self.best_score_overall,
                    "evaluation_report": evaluation_report,
                    "status": status,
                    "exception": exception
                })
                for step in self.search_space:
                    step_name_tmp = step["name"]
                    if step_name_tmp == step_name:
                        d = comp["class"]
                    else:
                        d = [_[1] for _ in decisions if _[0] == step_name_tmp]
                        if d:
                            d = d[0]["class"]
                        else:
                            d = None
                    summary[f"{step_name_tmp}_class"] = d
                    summary[f"{step_name_tmp}_hps"] = None
                self._history.append(summary)

                # update best score
                if not np.isnan(score) and score > best_score:
                    self.logger.debug("This is a NEW BEST SCORE!")
                    best_score = score
                    components_with_score[step_name] = score
                    decision = comp
                    if score > self.best_score_overall:
                        self.best_score_overall = score
                        self.logger.debug(f"Updating new best internal pipeline to {pl}")
                        self.pl = pl

                # update progress bar
                if self.show_progress:
                    pbar.update(1)

            if decision is None:
                if step_name == "learner":
                    self.logger.error(
                        "No learner was chosen in the initial phase."
                        "This is typically caused by too low timeouts or bugs in a custom scoring function."
                    )
                    break
                self.logger.debug("No component chosen for this slot. Leaving it blank")
            else:
                self.logger.debug(f"Added {decision['class']} as the decision for step {step_name}")
                decisions.append((step_name, decision))

        # ordering decisions by their order in the pipeline
        decisions_tmp = [d for d in decisions]
        decisions = []
        for step in self.search_space:
            if is_component_defined_in_steps(decisions_tmp, step["name"]):
                decisions.append(get_step_with_name(decisions_tmp, step["name"]))

        self.decisions = decisions
        self.components_with_score = components_with_score
        self.logger.info(
            "Algorithm Selection ready."
            "Decisions: " +
            "".join([
                "\n\t" + str((d[0], d[1]["class"])) + " with performance " + str(components_with_score[d[0]])
                for d in decisions])
        )

        # close progress bar
        if self.show_progress:
            pbar.close()

        # compile history
        keys = list(self._history[0].keys())
        return pd.DataFrame({key: [e[key] for e in self._history] for key in keys}, columns=keys)

    def get_config_space(self, as_report):
        space = self.hpo_helper.get_config_space_for_selected_algorithms({
            step['name']: as_report[f"{step['name']}_class"]
            for step in self.search_space
            if as_report[f"{step['name']}_class"] is not None
        })
        return space

    def create_history_descriptor(self, base_pl_descriptor, hp_config):
        descriptor = base_pl_descriptor.copy()
        descriptor["default_hp"] = False
        hpo_entries = self.hpo_helper.get_hps_by_step(hp_config)
        for k, v in hpo_entries.items():
            descriptor[f"{k}_hps"] = v

        # now build pipeline object
        steps = []
        for step in self.search_space:
            step_name = step["name"]
            if base_pl_descriptor[f"{step_name}_class"] is not None:
                comp = [c for c in step["components"] if c["class"] == base_pl_descriptor[f"{step_name}_class"]][0]
                elem = build_estimator(
                    comp,
                    hpo_entries[step_name],
                    X=self.task.X,
                    y=self.task.y,
                    random_state=self.random_state
                )
                if step_name == "learner" and self.task.inferred_task_type == "multilabel-indicator":
                    elem = BinaryRelevance(elem)
                steps.append((step_name, elem))
        pl = Pipeline(steps=self.mandatory_pre_processing + steps)
        descriptor["pipeline"] = pl
        return descriptor

    @staticmethod
    def get_preprocessing_steps(
            categorical_features,
            missing_values_per_feature,
            numeric_transformer,
            numeric_features,
            sparse
    ):
        if not isinstance(categorical_features, Iterable):
            raise ValueError(f"categorical_features must be iterable but is {type(categorical_features)}")
        if not isinstance(missing_values_per_feature, Iterable):
            raise ValueError(f"missing_values_per_feature must be iterable but is {type(missing_values_per_feature)}")
        if not isinstance(sparse, bool):
            raise ValueError(f"`sparse` must be a bool but is {type(sparse)}")
        if len(categorical_features) > 0 or sum(missing_values_per_feature) > 0:
            categorical_transformer = Pipeline([
                ("imputer", SimpleImputer(strategy="most_frequent")),
                ("binarizer", OneHotEncoder(handle_unknown='ignore', sparse_output=sparse)),

            ])
            return [("impute_and_binarize", ColumnTransformer(
                transformers=[
                    ("num", numeric_transformer, numeric_features),
                    ("cat", categorical_transformer, categorical_features),
                ]
            ))]
        else:
            return []

    def get_mandatory_preprocessing(self, X=None, y=None, categorical_features=None):

        if (X is None or y is None) and (self.X is None or self.y is None):
            raise ValueError(
                "Cannot infer pre-processing without data having been set. "
                "Use the reset method to do so or pass arguments X or y."
            )

        if X is None:
            X = self.X
        if y is None:
            y = self.y

        # determine categorical attributes and necessity of binarization
        sparse_training_data = sp.sparse.issparse(X)
        if isinstance(X, pd.DataFrame):
            if categorical_features is None:
                categorical_features = list(X.select_dtypes(exclude=np.number).columns)
            else:
                categorical_features = [c if not isinstance(c, int) else X.columns[c] for c in categorical_features]
            numeric_features = [c for c in X.columns if c not in categorical_features]

        elif isinstance(X, np.ndarray) or sparse_training_data:
            if categorical_features is None:
                types = [set([type(v) for v in r]) for r in X.T]
                categorical_features = [c for c, t in enumerate(types) if len(t) != 1 or list(t)[0] == str]
            numeric_features = [c for c in range(X.shape[1]) if c not in categorical_features]
        else:
            raise TypeError(
                f"Given data X is of type {type(X)} but must be pandas dataframe, numpy array or sparse scipy matrix.")

        # check necessity of imputation
        if isinstance(X, sp.sparse.spmatrix):
            missing_values_per_feature = X.shape[0] - X.getnnz(axis=0)
        else:
            missing_values_per_feature = np.sum(pd.isnull(X), axis=0)
        self.logger.info(f"There are {len(categorical_features)} categorical features, which will be binarized.")
        self.logger.info(f"Missing values for the different attributes are {missing_values_per_feature}.")
        numeric_transformer = Pipeline(steps=[("imputer", SimpleImputer(strategy="median"))])

        # get preprocessing steps
        try_dense = self.sparse in [False, None]
        steps = self.get_preprocessing_steps(
            categorical_features,
            missing_values_per_feature,
            numeric_transformer,
            numeric_features,
            not try_dense
        )
        if not steps or self.sparse is not None:
            return steps
        try:
            Pipeline(steps).fit_transform(X, y)
            return steps
        except np.core._exceptions._ArrayMemoryError:
            return self.get_preprocessing_steps(
                categorical_features,
                missing_values_per_feature,
                numeric_transformer,
                numeric_features,
                sparse=True
            )
        except Exception:
            raise

    def is_pl_prohibited_for_timeout(self, pl):

        # all of these algorithms have problems if being enjailed with pynisher
        learner = pl["learner"] if self.task.inferred_task_type != "multilabel-indicator" else pl["learner"].classifier
        if (
                isinstance(learner, sklearn.discriminant_analysis.LinearDiscriminantAnalysis) or
                isinstance(learner, sklearn.neural_network.MLPClassifier) or
                isinstance(learner, sklearn.neural_network.MLPRegressor) or
                isinstance(learner, sklearn.ensemble.HistGradientBoostingRegressor) or
                isinstance(learner, sklearn.ensemble.HistGradientBoostingClassifier)
        ):
            return True

        if "feature-pre-processor" in [e[0] for e in pl.steps]:
            feature_pp = pl["feature-pre-processor"]
            if (
                    isinstance(feature_pp, sklearn.decomposition.PCA) or
                    isinstance(feature_pp, sklearn.decomposition.KernelPCA) or
                    isinstance(feature_pp, sklearn.kernel_approximation.RBFSampler) or
                    isinstance(feature_pp, sklearn.kernel_approximation.Nystroem)
            ):
                return True
        return False

    def is_timeout_required(self, pl):
        learner = pl["learner"] if self.task.inferred_task_type != "multilabel-indicator" else pl["learner"].classifier
        if (
                isinstance(learner, sklearn.svm.SVC) or
                isinstance(learner, sklearn.svm.LinearSVC) or
                isinstance(learner, sklearn.svm.SVR)
        ):
            return True
        if "feature-pre-processor" in [e[0] for e in pl.steps]:
            feature_pp = [e[1] for e in pl.steps if e[0] == "feature-pre-processor"][0]
            if (
                    isinstance(feature_pp, sklearn.decomposition.KernelPCA) or
                    isinstance(feature_pp, sklearn.kernel_approximation.RBFSampler) or
                    isinstance(feature_pp, sklearn.kernel_approximation.Nystroem) or
                    isinstance(feature_pp, sklearn.preprocessing.PolynomialFeatures) or
                    isinstance(feature_pp, sklearn.cluster.FeatureAgglomeration)
            ):
                return True
        return False

    def is_pipeline_forbidden(self, pl):

        if self.is_pl_prohibited_for_timeout(pl) and self.is_timeout_required(pl):
            return True

        task = self.task
        learner = pl["learner"] if task.inferred_task_type != "multilabel-indicator" else pl["learner"].classifier

        # forbid pipelines with SVMs if the main scoring function requires probabilities
        if learner.__class__ in [sklearn.svm.SVC, sklearn.svm.LinearSVC]:
            if task.scoring["fun"] is not None and task.scoring["fun"]._response_method == "predict_proba":
                return True

        # forbid pipelines with scalers and trees
        if "data-pre-processor" in [e[0] for e in pl.steps]:
            if learner.__class__ in [
                sklearn.tree.DecisionTreeClassifier,
                sklearn.tree.DecisionTreeRegressor,
                sklearn.ensemble.ExtraTreesRegressor,
                sklearn.ensemble.ExtraTreesClassifier,
                sklearn.ensemble.HistGradientBoostingClassifier,
                sklearn.ensemble.HistGradientBoostingRegressor,
                sklearn.ensemble.GradientBoostingClassifier,
                sklearn.ensemble.RandomForestClassifier,
                sklearn.ensemble.RandomForestRegressor
            ] and pl["data-pre-processor"].__class__ in [
                sklearn.preprocessing.RobustScaler,
                sklearn.preprocessing.StandardScaler,
                sklearn.preprocessing.MinMaxScaler,
                sklearn.preprocessing.QuantileTransformer,
                sklearn.preprocessing.PowerTransformer
            ]:
                return True  # scaling has no effect onf tree-based classifiers

        # certain pipeline combos are generally forbidden
        forbidden_combos = [
            {
                "data-pre-processor": sklearn.preprocessing.PowerTransformer,
                "feature-pre-processor": sklearn.feature_selection.SelectPercentile
            },
            {
                "data-pre-processor": sklearn.preprocessing.PowerTransformer,
                "feature-pre-processor": sklearn.feature_selection.GenericUnivariateSelect
            },
            {
                "feature-pre-processor": sklearn.decomposition.FastICA,
                "classifier": sklearn.naive_bayes.MultinomialNB
            },
            {
                "feature-pre-processor": sklearn.decomposition.PCA,
                "classifier": sklearn.naive_bayes.MultinomialNB
            },
            {
                "feature-pre-processor": sklearn.decomposition.KernelPCA,
                "classifier": sklearn.naive_bayes.MultinomialNB
            },
            {
                "feature-pre-processor": sklearn.kernel_approximation.RBFSampler,
                "classifier": sklearn.naive_bayes.MultinomialNB
            },
            {
                "feature-pre-processor": sklearn.kernel_approximation.Nystroem,
                "classifier": sklearn.naive_bayes.MultinomialNB
            },
            {
                "data-pre-processor": sklearn.preprocessing.PowerTransformer,
                "classifier": sklearn.naive_bayes.MultinomialNB
            },
            {
                "data-pre-processor": sklearn.preprocessing.StandardScaler,
                "classifier": sklearn.naive_bayes.MultinomialNB
            },
            {
                "data-pre-processor": sklearn.preprocessing.RobustScaler,
                "classifier": sklearn.naive_bayes.MultinomialNB
            }
        ]

        representation = {}
        for step_name, obj in pl.steps:
            representation[step_name] = obj.__class__

        for combo in forbidden_combos:
            matches = True
            for key, val in combo.items():
                if key not in representation or representation[key] != val:
                    matches = False
                    break
            if matches:
                return True
        return False

    def get_standard_learner_instance(self, X, y):
        return self.standard_classifier() if self.inferred_task_type == "classification" else self.standard_regressor()

    def get_instances_of_currently_selected_components_per_step(self, hpo_process, X, y):
        steps = []
        for step_name, comp in hpo_process.comps_by_steps:
            params = hpo_process.get_best_config(step_name)
            steps.append((step_name, build_estimator(comp, params, X, y, self.random_state)))
        return steps

    def get_pipeline_for_decision_in_step(self, step_name, comp, X, y, decisions):

        config = config_json.read(json.dumps(comp["params"])).get_default_configuration() if comp is not None else None

        if self.strictly_naive:  # strictly naive case
            raise ValueError("The strictly naive case is deprecated!")

            # build pipeline to be evaluated here
            if step_name == "learner":
                steps = [("learner", build_estimator(comp, config, X, y))]
            elif comp is None:
                steps = [("learner", self.get_standard_learner_instance(X, y))]
            else:
                steps = [
                    (step_name, build_estimator(comp, config, X, y)),
                    ("learner", self.get_standard_learner_instance(X, y))
                ]
            return Pipeline(steps=self.mandatory_pre_processing + steps)

        else:  # semi-naive case (consider previous decisions)

            # encapsulate BR if necessary
            def get_elem(step_name_inner, class_name):
                elem = build_estimator(class_name, None, X, y, self.random_state)
                if step_name_inner == "learner" and self.task.inferred_task_type == "multilabel-indicator":
                    elem = BinaryRelevance(elem)
                return elem

            # create pipeline steps
            steps_tmp = []
            for s in decisions:
                steps_tmp.append((s[0], get_elem(s[0], s[1])))
            if comp is not None:
                steps_tmp.append((step_name, get_elem(step_name, comp)))
            steps_ordered = []
            for step_inner in self.search_space:
                if is_component_defined_in_steps(steps_tmp, step_inner["name"]):
                    steps_ordered.append(get_step_with_name(steps_tmp, step_inner["name"]))
            return Pipeline(steps=self.mandatory_pre_processing + steps_ordered)

    def build_pipeline(self, hpo_process, X, y):
        steps = self.get_instances_of_currently_selected_components_per_step(hpo_process, X, y)
        pl = Pipeline(self.mandatory_pre_processing + steps)
        self.logger.debug(f"Original final pipeline is: {pl}")
        i = 0
        while hpo_process.pool.is_pipeline_forbidden(pl):
            i += 1
            self.logger.debug("Invalid pipeline, removing first element!")
            pl = Pipeline(steps=self.mandatory_pre_processing + steps[i:])
        return pl

    def substitute_targets(self, y):
        if self.task.inferred_task_type is None:
            raise Exception("Task has not been inferred yet. Run reset to do so.")

        if self.task.inferred_task_type == "regression":
            if not isinstance(y, np.ndarray) or not np.issubdtype(y.dtype, np.number):
                if isinstance(y, sp.sparse.spmatrix):
                    y = y.toarray().astype(float).reshape(-1)
                else:
                    try:
                        y = np.array([float(v) for v in y])
                    except ValueError:
                        raise Exception(
                            "Identified a regression task, but the target object y cannot be cast to a numpy array."
                        )
                self.logger.info(
                    "Detected a regression problem, and converted nun-numeric vector to numpy array. "
                    f"It has now shape {y.shape}."
                )

        # for classification tasks, internally create a numerical version of the labels to avoid problems
        else:
            y = OrdinalEncoder().fit_transform(np.array([y]).T).T[0]
        return y

    @property
    def description(self):

        # print overview
        summary = ""
        for step in self.search_space:
            summary += "\n" + step["name"]
            for comp in step["components"]:
                summary += "\n\t" + comp['class']
        return summary<|MERGE_RESOLUTION|>--- conflicted
+++ resolved
@@ -48,12 +48,9 @@
                  search_space=None,
                  standard_classifier=KNeighborsClassifier,
                  standard_regressor=LinearRegression,
-<<<<<<< HEAD
-                 random_state=None,
-=======
                  excluded_steps: list = None,
                  excluded_components: dict = None,
->>>>>>> 89ea280d
+                 random_state=None,
                  show_progress=False,
                  opt_ordering=None,
                  logger=None,
