--- conflicted
+++ resolved
@@ -1465,21 +1465,13 @@
                 )
                 self.active = False
                 return (
-<<<<<<< HEAD
-                    self.get_parametrized_pipeline(configs_by_comps),
-                    "no_imp",
-                    {s: np.nan for s in [self.scoring] + self.side_scores},
-                    {s: {} for s in [self.scoring] + self.side_scores},
-                    None,
-                    None
-=======
                     self.get_parametrized_pipeline(configs_by_comps),  # pipeline
                     "no_imp",  # status
                     {s: np.nan for s in [self.scoring] + self.side_scores},  # score
+                    {s: {} for s in [self.scoring] + self.side_scores},  # report history
                     None,  # report
                     runtime,  # runtime
                     None  # exception
->>>>>>> f707956f
                 )
 
         # check whether we do a quick exhaustive search and then disable this module
