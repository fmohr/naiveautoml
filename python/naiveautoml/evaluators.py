--- conflicted
+++ resolved
@@ -1,476 +1,367 @@
-import logging
-import warnings
-
-from lccv import lccv
-import numpy as np
-import pandas as pd
-import sklearn
-from sklearn.model_selection import StratifiedShuffleSplit
-from .stoppers._lcmodel_stopper import LCModelStopper
-from .stoppers._lcpfn_stopper import LCPFNStopper
-
-
-class EarlyDiscardingValidator:
-
-    def __init__(
-            self,
-            instance,
-            stopper="lce",
-            train_size=0.8,
-            repetitions_per_anchor=5,
-            random_state=None
-    ):
-        self.instance = instance
-
-        if isinstance(stopper, str):
-            accepted_stoppers = ["lce", "pfn"]
-            if stopper not in accepted_stoppers:
-                raise ValueError(f"'stopper' must be in {accepted_stoppers} but is {stopper}")
-            elif stopper == "lce":
-                self.stopper = LCModelStopper(
-                    max_steps=10**3,
-                    random_state=self.random_state
-                )
-            elif stopper == "pfn":
-                self.stopper = LCPFNStopper(
-                    max_steps=10**3,
-                    random_state=self.random_state
-                )
-        else:
-            self.stopper = stopper
-        self.repetitions_per_anchor = repetitions_per_anchor
-
-        self.max_anchor = int(train_size * instance.X.shape[0])
-        self.scorings = [instance.scoring] + instance.side_scores
-        self.random_state = random_state
-
-    def get_subject(self, pl):
-        return str(pl)
-
-    def __call__(self, pl, X, y, scorings, errors="message"):
-        warnings.filterwarnings('ignore', module='sklearn')
-        warnings.filterwarnings('ignore', module='numpy')
-
-        # configure schedule
-        if self.stopper.best_objective == -np.inf:
-            schedule = [self.max_anchor]
-        else:
-            base = np.sqrt(2)
-            min_exp = 8
-            max_exp = int(np.log(self.max_anchor) / np.log(base))
-            schedule = [int(base**i) for i in range(min_exp, max_exp + 1) if int(base**i) >= np.unique(y).shape[0]]
-            if self.max_anchor not in schedule:
-                schedule.append(self.max_anchor)
-
-        # prepare scoring functions
-        subject = self.get_subject(pl)
-        scores = None
-        try:
-            if not isinstance(scorings, list):
-                scorings = [scorings]
-            base_scoring = scorings[0]
-            scorers = [build_scorer(scoring) for scoring in scorings]
-            
-            evaluation_report = {
-                s_name: [] for s_name in scorings
-            }
-
-            for budget in schedule:
-
-                if self.stopper.stop(subject=subject):
-                    print("Stopper says we should stop!")
-                    break
-
-                scores = {
-                    s_name: [] for s_name in scorings
-                }
-
-                sss = StratifiedShuffleSplit(n_splits=self.repetitions_per_anchor, train_size=budget, random_state=self.random_state)
-                for train_index, val_index in sss.split(X, y):
-                    pl_copy = sklearn.base.clone(pl)
-                    pl_copy.fit(X[train_index], y[train_index])
-
-                    # compute scores
-                    for s_name, s_fun in zip(scorings, scorers):
-                        score = s_fun(pl_copy, X[val_index], y[val_index])
-                        scores[s_name].append(score)
-                
-                evaluation_report[s_name].append({budget: np.mean(scores[base_scoring])})
-
-                self.stopper.observe(
-                    subject=subject,
-                    budget=budget,
-                    objective=np.mean(scores[base_scoring])
-                )
-
-        except KeyboardInterrupt:
-            raise
-        except Exception as e:
-            if errors in ["message", "ignore"]:
-                if errors == "message":
-                    self.instance.logger.error(f"Observed an error: {e}")
-                    self.instance.logger.exception(e)
-                return ({s: np.nan for s in scorings}, {s: {} for s in scorings})
-            else:
-                raise
-
-        if scores is None or budget != self.max_anchor:
-            print(f"Returning nan at budget {budget}")
-            return {s: np.nan for s in self.scorings}, {s: {} for s in scorings}
-        print(str(pl))
-        return {s: e[-1] for s, e in scores.items()}, evaluation_report
-
-    def update(self, pl, score):
-        self.stopper.observe(
-            subject=self.get_subject(pl),
-            budget=self.max_anchor,
-            objective=score[self.instance.scoring]
-        )
-
-
-class LccvValidator:
-
-    def __init__(self, instance, train_size=0.8, repetitions_per_anchor=5, random_state=None):
-        self.r = -np.inf
-        self.instance = instance
-        self.train_size = train_size
-        self.repetitions_per_anchor = repetitions_per_anchor
-        self.random_state = random_state
-
-    def __call__(self, pl, X, y, scorings, error_treatment="raise"):
-        warnings.filterwarnings('ignore', module='sklearn')
-        warnings.filterwarnings('ignore', module='numpy')
-        try:
-            if not isinstance(scorings, list):
-                scorings = [scorings]
-
-            try:
-                score, score_est, elc, elcm = lccv(
-                    pl,
-                    X,
-                    y,
-                    r=self.r,
-                    base_scoring=scorings[0],
-                    additional_scorings=scorings[1:],
-                    target_anchor=self.train_size,
-                    max_evaluations=self.repetitions_per_anchor,
-                    seed=self.random_state
-                )
-                if not np.isnan(score) and score > self.r:
-                    self.r = score
-
-                results_at_highest_anchor = elcm.df[elcm.df["anchor"] == np.max(elcm.df["anchor"])].mean(
-                    numeric_only=True)
-                results = {
-                    s: np.round(np.mean(results_at_highest_anchor[f"score_test_{s}"]), 4)
-                    if not np.isnan(score) else np.nan
-                    for s in scorings
-                }
-                evaluation_report = {
-                    s: elc if not np.isnan(score) else np.nan for s in scorings
-                }
-
-                # return the object itself, so that it can be overwritten in the pool (necessary because of pynisher)
-                return results, evaluation_report
-            except KeyboardInterrupt:
-                raise
-            except Exception as e:
-                if error_treatment != "raise":
-                    msg = f"Observed an error: {e}"
-                    if error_treatment == "info":
-                        self.instance.logger.info(msg)
-                    elif error_treatment == "warning":
-                        self.instance.logger.warn(msg)
-                    elif error_treatment == "error":
-                        self.instance.logger.warn(msg)
-                else:
-                    raise
-            return {s: np.nan for s in scorings}, {s: {} for s in scorings}
-        except KeyboardInterrupt:
-            raise
-        except Exception as e:
-            if error_treatment != "raise":
-                msg = f"Observed an error: {e}"
-                if error_treatment == "info":
-                    self.instance.logger.info(msg)
-                elif error_treatment == "warning":
-                    self.instance.logger.warn(msg)
-                elif error_treatment == "error":
-                    self.instance.logger.warn(msg)
-                return None, None
-            else:
-                raise
-
-    def update(self, pl, scores):
-        self.r = max([scores[s] for s in scores])
-
-
-<<<<<<< HEAD
-class KFold:
-    def __init__(self, instance, n_splits, random_state=None):
-        self.instance = instance
-        self.n_splits = n_splits
-        self.random_state = random_state
-=======
-class SplitBasedEvaluator:
-
-    def __init__(self, task_type, splitter, logger_name):
-        self.task_type = task_type
-        self.splitter = splitter
-        self.logger = logging.getLogger(logger_name)
->>>>>>> 0812651e
-
-    def __call__(self, pl, X, y, scorings, error_treatment="raise"):
-        warnings.filterwarnings('ignore', module='sklearn')
-        warnings.filterwarnings('ignore', module='numpy')
-        try:
-            if not isinstance(scorings, list):
-                scorings = [scorings]
-
-<<<<<<< HEAD
-            if self.instance.task_type == "classification":
-                splitter = sklearn.model_selection.StratifiedKFold(
-                    n_splits=self.n_splits,
-                    random_state=self.random_state,
-                    shuffle=True
-                )
-            elif self.instance.task_type:
-                splitter = sklearn.model_selection.KFold(n_splits=self.n_splits, random_state=self.random_state, shuffle=True)
-            scores = {get_scoring_name(scoring): [] for scoring in scorings}
-            for train_index, test_index in splitter.split(X, y):
-
-                X_train = X.iloc[train_index] if isinstance(X, pd.DataFrame) else X[train_index]
-                y_train = y.iloc[train_index] if isinstance(y, pd.Series) else y[train_index]
-                X_test = X.iloc[test_index] if isinstance(X, pd.DataFrame) else X[test_index]
-                y_test = y.iloc[test_index] if isinstance(y, pd.Series) else y[test_index]
-
-                pl_copy = sklearn.base.clone(pl)
-                pl_copy.fit(X_train, y_train)
-
-                for scoring in scorings:
-                    scorer = build_scorer(scoring)
-                    try:
-                        score = scorer(pl_copy, X_test, y_test)
-                    except KeyboardInterrupt:
-                        raise
-                    except Exception as e:
-                        if error_treatment != "raise":
-                            msg = f"Observed an error: {e}"
-                            if error_treatment == "info":
-                                self.instance.logger.info(msg)
-                            elif error_treatment == "warning":
-                                self.instance.logger.warn(msg)
-                            elif error_treatment == "error":
-                                self.instance.logger.warn(msg)
-                        else:
-                            raise
-
-                    scores[get_scoring_name(scoring)].append(score)
-=======
-            # compute scores
-            scores = self.evaluate_splits(
-                pl=pl,
-                X=X,
-                y=y,
-                scorings=scorings,
-                error_treatment=error_treatment
-            )
->>>>>>> 0812651e
-            return {k: np.round(np.mean(v), 4) for k, v in scores.items()}, scores
-        except KeyboardInterrupt:
-            raise
-        except Exception as e:
-            if error_treatment != "raise":
-                msg = f"Observed an error: {e}"
-                if error_treatment == "info":
-                    self.instance.logger.info(msg)
-                elif error_treatment == "warning":
-                    self.instance.logger.warn(msg)
-                elif error_treatment == "error":
-                    self.instance.logger.warn(msg)
-                return None, None
-            else:
-                raise
-
-    def evaluate_splits(self, pl, X, y, scorings, error_treatment):
-        scores = {scoring["name"]: [] for scoring in scorings}
-        for train_index, test_index in self.splitter.split(X, y):
-            split_results = self.evaluate_split(
-                pl=pl,
-                X=X,
-                y=y,
-                train_index=train_index,
-                test_index=test_index,
-                scorings=scorings,
-                error_treatment=error_treatment
-            )
-            for key, val in split_results.items():
-                scores[key].append(val)
-        return scores
-
-    def evaluate_split(self, pl, X, y, train_index, test_index, scorings, error_treatment):
-
-        X_train = X.iloc[train_index] if isinstance(X, pd.DataFrame) else X[train_index]
-        y_train = y.iloc[train_index] if isinstance(y, pd.Series) else y[train_index]
-        X_test = X.iloc[test_index] if isinstance(X, pd.DataFrame) else X[test_index]
-        y_test = y.iloc[test_index] if isinstance(y, pd.Series) else y[test_index]
-
-        pl_copy = sklearn.base.clone(pl)
-        pl_copy.fit(X_train, y_train)
-
-        if self.task_type == "multilabel-indicator":
-            y_hat = pl_copy.predict(X_test)
-
-        out = {}
-        for scoring in scorings:
-            scorer = scoring["fun"]
-            try:
-
-<<<<<<< HEAD
-class Mccv:
-    def __init__(self, instance, n_splits, random_state=None):
-        self.instance = instance
-        self.n_splits = n_splits
-        self.random_state = random_state
-
-    def __call__(self, pl, X, y, scorings, error_treatment="raise"):
-        warnings.filterwarnings('ignore', module='sklearn')
-        warnings.filterwarnings('ignore', module='numpy')
-        try:
-            if not isinstance(scorings, list):
-                scorings = [scorings]
-
-            if self.instance.task_type == "classification":
-                splitter = sklearn.model_selection.StratifiedShuffleSplit(
-                    n_splits=self.n_splits,
-                    train_size=0.8,
-                    random_state=self.random_state
-                )
-            elif self.instance.task_type:
-                splitter = sklearn.model_selection.ShuffleSplit(
-                    n_splits=self.n_splits,
-                    train_size=0.8,
-                    random_state=self.random_state
-                )
-            scores = {get_scoring_name(scoring): [] for scoring in scorings}
-            for train_index, test_index in splitter.split(X, y):
-
-                X_train = X.iloc[train_index] if isinstance(X, pd.DataFrame) else X[train_index]
-                y_train = y.iloc[train_index] if isinstance(y, pd.Series) else y[train_index]
-                X_test = X.iloc[test_index] if isinstance(X, pd.DataFrame) else X[test_index]
-                y_test = y.iloc[test_index] if isinstance(y, pd.Series) else y[test_index]
-
-                pl_copy = sklearn.base.clone(pl)
-                pl_copy.fit(X_train, y_train)
-
-                for scoring in scorings:
-                    scorer = build_scorer(scoring)
-                    try:
-                        score = scorer(pl_copy, X_test, y_test)
-                    except KeyboardInterrupt:
-                        raise
-                    except Exception as e:
-                        if error_treatment != "raise":
-                            msg = f"Observed an error: {e}"
-                            if error_treatment == "info":
-                                self.instance.logger.info(msg)
-                            elif error_treatment == "warning":
-                                self.instance.logger.warn(msg)
-                            elif error_treatment == "error":
-                                self.instance.logger.warn(msg)
-                        else:
-                            raise
-
-                    scores[get_scoring_name(scoring)].append(score)
-            return {k: np.round(np.mean(v), 4) for k, v in scores.items()}, scores
-        except KeyboardInterrupt:
-            raise
-        except Exception as e:
-            if error_treatment != "raise":
-                msg = f"Observed an error: {e}"
-                if error_treatment == "info":
-                    self.instance.logger.info(msg)
-                elif error_treatment == "warning":
-                    self.instance.logger.warn(msg)
-                elif error_treatment == "error":
-                    self.instance.logger.warn(msg)
-                return None, None
-            else:
-                raise
-
-=======
-                if self.task_type == "multilabel-indicator":
-                    s_name = scoring["name"]
-                    if scoring["fun"] is not None:
-                        self.logger.warning(
-                            f"There is an explicitly specified scoring function for {s_name}. "
-                            f"In multi-label classification, scoring functions are ignored."
-                        )
-                    if s_name == "f1_macro":
-                        out[s_name] = sklearn.metrics.f1_score(y_test, y_hat, average="macro")
-                    elif s_name == "accuracy":
-                        out[s_name] = sklearn.metrics.accuracy_score(y_test, y_hat)
-                    elif s_name == "neg_hamming_loss":
-                        out[s_name] = sklearn.metrics.hamming_loss(y_test, y_hat) * -1
-                    else:
-                        raise ValueError(f"Unsupported multi-label metric {scoring['name']}.")
-
-                else:
-                    out[scoring["name"]] = scorer(pl_copy, X_test, y_test)
-            except KeyboardInterrupt:
-                raise
-            except Exception as e:
-                if error_treatment != "raise":
-                    msg = f"Observed an error: {e}"
-                    if error_treatment == "info":
-                        self.instance.logger.info(msg)
-                    elif error_treatment == "warning":
-                        self.instance.logger.warn(msg)
-                    elif error_treatment == "error":
-                        self.instance.logger.warn(msg)
-                    out[scoring["name"]] = np.nan
-                else:
-                    raise
-        return out
-
-
-class KFold(SplitBasedEvaluator):
-
-    def __init__(self, task_type, n_splits, logger_name="naml.evaluator"):
-
-        # define splitter
-        if task_type in ["classification"]:
-            splitter = sklearn.model_selection.StratifiedKFold(
-                n_splits=n_splits,
-                random_state=None,
-                shuffle=True
-            )
-        elif task_type in ["regression", "multilabel-indicator"]:
-            splitter = sklearn.model_selection.KFold(n_splits=n_splits, random_state=None, shuffle=True)
-        else:
-            raise ValueError(f"Unsupported task type {task_type}")
-
-        super().__init__(task_type=task_type, splitter=splitter, logger_name=logger_name)
-
-
-class Mccv(SplitBasedEvaluator):
-
-    def __init__(self, task_type, n_splits, logger_name="naml.evaluator"):
-
-        if task_type in ["classification"]:
-            splitter = sklearn.model_selection.StratifiedShuffleSplit(
-                n_splits=n_splits,
-                train_size=0.8,
-                random_state=None
-            )
-        elif task_type in ["regression", "multilabel-indicator"]:
-            splitter = sklearn.model_selection.ShuffleSplit(
-                n_splits=n_splits,
-                train_size=0.8,
-                random_state=None
-            )
-        else:
-            raise ValueError(f"Unsupported task type {task_type}")
-        super().__init__(task_type=task_type, splitter=splitter, logger_name=logger_name)
-
->>>>>>> 0812651e
+import logging
+import warnings
+
+from lccv import lccv
+import numpy as np
+import pandas as pd
+import sklearn
+from sklearn.model_selection import StratifiedShuffleSplit
+from .stoppers._lcmodel_stopper import LCModelStopper
+from .stoppers._lcpfn_stopper import LCPFNStopper
+
+
+class LccvValidator:
+
+    def __init__(self, task_type, logger_name="naml.evaluator", train_size=0.8, repetitions_per_anchor=5, random_state=None):
+        self.r = -np.inf
+        self.task_type = task_type
+        self.logger = logging.getLogger(logger_name)
+        self.train_size = train_size
+        self.repetitions_per_anchor = repetitions_per_anchor
+        self.random_state = random_state
+        print(random_state)
+
+    def __call__(self, pl, X, y, scorings, error_treatment="raise"):
+        warnings.filterwarnings('ignore', module='sklearn')
+        warnings.filterwarnings('ignore', module='numpy')
+        try:
+            if not isinstance(scorings, list):
+                scorings = [scorings]
+
+            try:
+                score, score_est, elc, elcm = lccv(
+                    pl,
+                    X,
+                    y,
+                    r=self.r,
+                    base_scoring=scorings[0]["name"],
+                    additional_scorings=[s["name"] for s in scorings[1:]],
+                    target_anchor=self.train_size,
+                    max_evaluations=self.repetitions_per_anchor,
+                    seed=self.random_state
+                )
+                if not np.isnan(score) and score > self.r:
+                    self.r = score
+
+                results_at_highest_anchor = elcm.df[elcm.df["anchor"] == np.max(elcm.df["anchor"])].mean(
+                    numeric_only=True)
+                results = {
+                    s["name"]: np.round(np.mean(results_at_highest_anchor[f"score_test_{s['name']}"]), 4)
+                    if not np.isnan(score) else np.nan
+                    for s in scorings
+                }
+                evaluation_report = {
+                    s["name"]: elc if not np.isnan(score) else np.nan for s in scorings
+                }
+
+                # return the object itself, so that it can be overwritten in the pool (necessary because of pynisher)
+                return results, evaluation_report
+            except KeyboardInterrupt:
+                raise
+            except Exception as e:
+                if error_treatment != "raise":
+                    msg = f"Observed an error: {e}"
+                    if error_treatment == "info":
+                        self.logger.info(msg)
+                    elif error_treatment == "warning":
+                        self.logger.warn(msg)
+                    elif error_treatment == "error":
+                        self.logger.warn(msg)
+                else:
+                    raise
+            return {s["name"]: np.nan for s in scorings}, {s["name"]: {} for s in scorings}
+        except KeyboardInterrupt:
+            raise
+        except Exception as e:
+            if error_treatment != "raise":
+                msg = f"Observed an error: {e}"
+                if error_treatment == "info":
+                    self.logger.info(msg)
+                elif error_treatment == "warning":
+                    self.logger.warn(msg)
+                elif error_treatment == "error":
+                    self.logger.warn(msg)
+                return None, None
+            else:
+                raise
+
+    def update(self, pl, scores):
+        self.r = max([scores[s] for s in scores])
+
+
+class SplitBasedEvaluator:
+
+    def __init__(self, task_type, splitter, logger_name, random_state=None):
+        self.task_type = task_type
+        self.splitter = splitter
+        self.logger = logging.getLogger(logger_name)
+        self.random_state = random_state
+
+    def __call__(self, pl, X, y, scorings, error_treatment="raise"):
+        warnings.filterwarnings('ignore', module='sklearn')
+        warnings.filterwarnings('ignore', module='numpy')
+        try:
+            if not isinstance(scorings, list):
+                scorings = [scorings]
+
+            # compute scores
+            scores = self.evaluate_splits(
+                pl=pl,
+                X=X,
+                y=y,
+                scorings=scorings,
+                error_treatment=error_treatment
+            )
+            return {k: np.round(np.mean(v), 4) for k, v in scores.items()}, scores
+        except KeyboardInterrupt:
+            raise
+        except Exception as e:
+            if error_treatment != "raise":
+                msg = f"Observed an error: {e}"
+                if error_treatment == "info":
+                    self.logger.info(msg)
+                elif error_treatment == "warning":
+                    self.logger.warn(msg)
+                elif error_treatment == "error":
+                    self.logger.warn(msg)
+                return None, None
+            else:
+                raise
+
+    def evaluate_splits(self, pl, X, y, scorings, error_treatment):
+        scores = {scoring["name"]: [] for scoring in scorings}
+        for train_index, test_index in self.splitter.split(X, y):
+            split_results = self.evaluate_split(
+                pl=pl,
+                X=X,
+                y=y,
+                train_index=train_index,
+                test_index=test_index,
+                scorings=scorings,
+                error_treatment=error_treatment
+            )
+            for key, val in split_results.items():
+                scores[key].append(val)
+        return scores
+
+    def evaluate_split(self, pl, X, y, train_index, test_index, scorings, error_treatment):
+
+        X_train = X.iloc[train_index] if isinstance(X, pd.DataFrame) else X[train_index]
+        y_train = y.iloc[train_index] if isinstance(y, pd.Series) else y[train_index]
+        X_test = X.iloc[test_index] if isinstance(X, pd.DataFrame) else X[test_index]
+        y_test = y.iloc[test_index] if isinstance(y, pd.Series) else y[test_index]
+
+        pl_copy = sklearn.base.clone(pl)
+        pl_copy.fit(X_train, y_train)
+
+        if self.task_type == "multilabel-indicator":
+            y_hat = pl_copy.predict(X_test)
+
+        out = {}
+        for scoring in scorings:
+            scorer = scoring["fun"]
+            try:
+
+                if self.task_type == "multilabel-indicator":
+                    s_name = scoring["name"]
+                    if scoring["fun"] is not None:
+                        self.logger.warning(
+                            f"There is an explicitly specified scoring function for {s_name}. "
+                            f"In multi-label classification, scoring functions are ignored."
+                        )
+                    if s_name == "f1_macro":
+                        out[s_name] = sklearn.metrics.f1_score(y_test, y_hat, average="macro")
+                    elif s_name == "accuracy":
+                        out[s_name] = sklearn.metrics.accuracy_score(y_test, y_hat)
+                    elif s_name == "neg_hamming_loss":
+                        out[s_name] = sklearn.metrics.hamming_loss(y_test, y_hat) * -1
+                    else:
+                        raise ValueError(f"Unsupported multi-label metric {scoring['name']}.")
+
+                else:
+                    out[scoring["name"]] = scorer(pl_copy, X_test, y_test)
+            except KeyboardInterrupt:
+                raise
+            except Exception as e:
+                if error_treatment != "raise":
+                    msg = f"Observed an error: {e}"
+                    if error_treatment == "info":
+                        self.logger.info(msg)
+                    elif error_treatment == "warning":
+                        self.logger.warn(msg)
+                    elif error_treatment == "error":
+                        self.logger.warn(msg)
+                    out[scoring["name"]] = np.nan
+                else:
+                    raise
+        return out
+
+
+class KFold(SplitBasedEvaluator):
+
+    def __init__(self, task_type, n_splits, logger_name="naml.evaluator", random_state=None):
+
+        # define splitter
+        if task_type in ["classification"]:
+            splitter = sklearn.model_selection.StratifiedKFold(
+                n_splits=n_splits,
+                random_state=self.random_state,
+                shuffle=True
+            )
+        elif task_type in ["regression", "multilabel-indicator"]:
+            splitter = sklearn.model_selection.KFold(n_splits=n_splits, random_state=self.random_state, shuffle=True)
+        else:
+            raise ValueError(f"Unsupported task type {task_type}")
+
+        super().__init__(task_type=task_type, splitter=splitter, logger_name=logger_name, random_state=random_state)
+
+
+class Mccv(SplitBasedEvaluator):
+
+    def __init__(self, task_type, n_splits, logger_name="naml.evaluator", random_state=None):
+
+        if task_type in ["classification"]:
+            splitter = sklearn.model_selection.StratifiedShuffleSplit(
+                n_splits=n_splits,
+                train_size=0.8,
+                random_state=random_state
+            )
+        elif task_type in ["regression", "multilabel-indicator"]:
+            splitter = sklearn.model_selection.ShuffleSplit(
+                n_splits=n_splits,
+                train_size=0.8,
+                random_state=random_state
+            )
+        else:
+            raise ValueError(f"Unsupported task type {task_type}")
+        super().__init__(task_type=task_type, splitter=splitter, logger_name=logger_name, random_state=random_state)
+
+
+class EarlyDiscardingValidator:
+
+    def __init__(
+            self,
+            task_type,
+            logger_name="naml.evaluator",
+            stopper="lce",
+            train_size=0.8,
+            repetitions_per_anchor=5,
+            random_state=None
+    ):
+        self.task_type = task_type
+        self.logger = logging.getLogger(logger_name)
+        self.train_size = train_size
+        self.random_state = random_state
+
+        if isinstance(stopper, str):
+            accepted_stoppers = ["lce", "pfn"]
+            if stopper not in accepted_stoppers:
+                raise ValueError(f"'stopper' must be in {accepted_stoppers} but is {stopper}")
+            elif stopper == "lce":
+                self.stopper = LCModelStopper(
+                    max_steps=10**3,
+                    random_state=self.random_state
+                )
+            elif stopper == "pfn":
+                self.stopper = LCPFNStopper(
+                    max_steps=10**3,
+                    random_state=self.random_state
+                )
+        else:
+            self.stopper = stopper
+        self.repetitions_per_anchor = repetitions_per_anchor
+        self.max_anchor = None
+
+    def get_subject(self, pl):
+        return str(pl)
+
+    def __call__(self, pl, X, y, scorings, error_treatment="raise"):
+        warnings.filterwarnings('ignore', module='sklearn')
+        warnings.filterwarnings('ignore', module='numpy')
+
+        max_anchor = int(self.train_size * X.shape[0])
+
+        # configure schedule
+        if self.stopper.best_objective == -np.inf:
+            schedule = [max_anchor]
+        else:
+            base = np.sqrt(2)
+            min_exp = 8
+            max_exp = int(np.log(max_anchor) / np.log(base))
+            schedule = [int(base**i) for i in range(min_exp, max_exp + 1) if int(base**i) >= np.unique(y).shape[0]]
+            if max_anchor not in schedule:
+                schedule.append(max_anchor)
+
+        # prepare scoring functions
+        subject = self.get_subject(pl)
+        scores = None
+        try:
+            if not isinstance(scorings, list):
+                scorings = [scorings]
+            base_scoring = scorings[0]
+            
+            evaluation_report = {
+                s_name["name"]: [] for s_name in scorings
+            }
+
+            for budget in schedule:
+
+                if self.stopper.stop(subject=subject):
+                    print("Stopper says we should stop!")
+                    self.max_anchor = budget
+                    break
+
+                scores = {
+                    s_name["name"]: [] for s_name in scorings
+                }
+
+                sss = StratifiedShuffleSplit(
+                    n_splits=self.repetitions_per_anchor,
+                    train_size=budget,
+                    random_state=self.random_state
+                    )
+
+                for train_index, val_index in sss.split(X, y):
+                    pl_copy = sklearn.base.clone(pl)
+                    pl_copy.fit(X[train_index], y[train_index])
+
+                    # compute scores
+                    for scoring in scorings:
+                        score = scoring["fun"](pl_copy, X[val_index], y[val_index])
+                        scores[scoring["name"]].append(score)
+                
+                evaluation_report[scoring["name"]].append({budget: np.mean(scores[base_scoring["name"]])})
+
+                self.stopper.observe(
+                    subject=subject,
+                    budget=budget,
+                    objective=np.mean(scores[base_scoring["name"]])
+                )
+
+        except KeyboardInterrupt:
+            raise
+        except Exception as e:
+            if error_treatment != "raise":
+                msg = f"Observed an error: {e}"
+                if error_treatment == "info":
+                    self.logger.info(msg)
+                elif error_treatment == "warning":
+                    self.logger.warn(msg)
+                elif error_treatment == "error":
+                    self.logger.warn(msg)
+            else:
+                raise
+            return {s["name"]: np.nan for s in scorings}, {s["name"]: {} for s in scorings}
+
+        if scores is None or budget != max_anchor:
+            print(f"Returning nan at budget {budget}")
+            return {s["name"]: np.nan for s in scorings}, {s["name"]: {} for s in scorings}
+        print(str(pl))
+        return {s: e[-1] for s, e in scores.items()}, evaluation_report
+
+    def update(self, pl, score):
+        self.stopper.observe(
+            subject=self.get_subject(pl),
+            budget=self.max_anchor,
+            objective=list(score.values())[0]
+        )