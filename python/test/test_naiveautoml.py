import logging
import naiveautoml
from naiveautoml.commons import HPOProcess
import numpy as np
import sklearn.datasets
from sklearn import *

import scipy.sparse

from scipy.sparse import lil_matrix
from scipy.sparse import csr_matrix

import unittest
from parameterized import parameterized
import itertools as it
import time
import openml
import pandas as pd

from typing import Callable


def get_dataset(openmlid, as_numpy = True):
    ds = openml.datasets.get_dataset(
        openmlid,
        download_data=True,
        download_qualities=False,
        download_features_meta_data=False
    )
    df = ds.get_data()[0]
    num_rows = len(df)
        
    # prepare label column as numpy array
    print(f"Read in data frame. Size is {len(df)} x {len(df.columns)}.")
    X = df.drop(columns=[ds.default_target_attribute])
    y = df[ds.default_target_attribute]
    
    if as_numpy:
        X = X.values
        y = y.values
    print(f"Data is of shape {X.shape}.")
    return X, y


class TestNaiveAutoML(unittest.TestCase):
    
    @staticmethod
    def setUpClass():

        log_level_tester = logging.INFO

        # setup logger for this test suite
        logger = logging.getLogger('naml_test')
        logger.setLevel(log_level_tester)
        ch = logging.StreamHandler()
        ch.setLevel(log_level_tester)
        formatter = logging.Formatter('%(asctime)s - %(name)s - %(levelname)s - %(message)s')
        ch.setFormatter(formatter)
        logger.addHandler(ch)

        log_level = logging.WARN

        # configure naml logger (by default set to WARN, change it to DEBUG if tests fail)
        naml_logger = logging.getLogger("naml")
        naml_logger.setLevel(log_level)
        ch = logging.StreamHandler()
        ch.setLevel(log_level)
        formatter = logging.Formatter('%(asctime)s - %(name)s - %(levelname)s - %(message)s')
        ch.setFormatter(formatter)
        naml_logger.addHandler(ch)
        
        # configure naml logger (by default set to WARN, change it to DEBUG if tests fail)
        naml_eval_logger = logging.getLogger("naiveautoml.evalpool")
        naml_eval_logger.setLevel(log_level)
        ch = logging.StreamHandler()
        ch.setLevel(log_level)
        formatter = logging.Formatter('%(asctime)s - %(name)s - %(levelname)s - %(message)s')
        ch.setFormatter(formatter)
        naml_eval_logger.addHandler(ch)
        
        # configure naml logger (by default set to WARN, change it to DEBUG if tests fail)
        naml_eval_logger = logging.getLogger("naiveautoml.hpo")
        naml_eval_logger.setLevel(log_level)
        ch = logging.StreamHandler()
        ch.setLevel(log_level)
        formatter = logging.Formatter('%(asctime)s - %(name)s - %(levelname)s - %(message)s')
        ch.setFormatter(formatter)
        naml_eval_logger.addHandler(ch)
        
    def setUp(self):
        self.logger = logging.getLogger("naml_test")
        self.naml_logger = logging.getLogger("naml")
        self.num_seeds = 5

        
        
        
        
        
    @parameterized.expand([
            (61,),
            (188,), # eucalyptus. Very important because has both missing values and categorical attributes
            
        ])
    def test_acceptance_of_dataframe(self, openmlid):
        self.logger.info(f"Testing acceptance of dataframes")
        X, y = get_dataset(openmlid, as_numpy=False)
        naml = naiveautoml.NaiveAutoML(logger_name="naml", timeout=15, max_hpo_iterations=1, show_progress=True)
        naml.fit(X, y)
        
    @parameterized.expand([
            (188,), # eucalyptus. Very important because has both missing values and categorical attributes
        ])
    def test_definition_of_own_categorical_attributes_in_dataframe(self, openmlid):
        self.logger.info(f"Testing acceptance of definition of own categorical attributes in pandas")
        X, y = get_dataset(openmlid, as_numpy=False)
        naml = naiveautoml.NaiveAutoML(logger_name="naml", timeout=15, max_hpo_iterations=1, show_progress=True)
        
        if openmlid == 188:
            categorical_features_by_string = ["Abbrev", "Locality", "Map_Ref", "Latitude", "Altitude", "Sp"] # Altitude is normally not categorical
            categorical_features_by_index = [list(X.columns).index(c) for c in categorical_features_by_string]
        naml.fit(X, y, categorical_features=categorical_features_by_index)
        naml.fit(X, y, categorical_features=categorical_features_by_string)
        
    @parameterized.expand([
            (188,), # eucalyptus. Very important because has both missing values and categorical attributes
        ])
    def test_definition_of_own_categorical_attributes_in_numpy(self, openmlid):
        self.logger.info(f"Testing acceptance of definition of own categorical attributes in numpy")
        X, y = get_dataset(openmlid, as_numpy=True)
        naml = naiveautoml.NaiveAutoML(logger_name="naml", timeout=15, max_hpo_iterations=1, show_progress=True)
        
        if openmlid == 188:
            categorical_features = [0, 2, 3, 4, 5, 9] # Altitude (5) is normally not categorical
            
        naml.fit(X, y, categorical_features=categorical_features)

    @parameterized.expand([
        (61,),
    ])
    def test_number_of_evaluations(self, openmlid):
        self.logger.info(f"Test that history will contain entries for all evaluations.")
        max_hpo_iterations = 5
        X, y = get_dataset(openmlid, as_numpy=True)
        naml = naiveautoml.NaiveAutoML(
            logger_name="naml",
            max_hpo_iterations=max_hpo_iterations,
            show_progress=True,
            execution_timeout=2
        )
        naml.fit(X, y)

        self.assertEqual(sum([len(s["components"]) for s in naml.search_space]) + max_hpo_iterations, len(naml.history))

    def test_constant_algorithms_in_hpo_phase(self):
        """
        This function checks that the algorithms are not changed during the HPO phase.

        :return:
        """

        self.logger.info(f"Testing that all evaluations in HPO phase are for the same algorithms.")

        X, y = get_dataset(61)

        # run naml
        naml = naiveautoml.NaiveAutoML(logger_name="naml", timeout=60, max_hpo_iterations=10, show_progress=True)
        naml.fit(X, y)
        history = naml.history.iloc[naml.steps_after_which_algorithm_selection_was_completed:]
        self.assertTrue(len(pd.unique(history["learner_class"])) <= 2)
        self.assertTrue(len(pd.unique(history["data-pre-processor_class"])) <= 2)
        self.assertTrue(len(pd.unique(history["feature-pre-processor_class"])) <= 2)
        
        
    """
        This checks naiveautoml convergence time and performance
    """
    #, , 1475, , , , , 4541, , , , 4135, 40978, 40996, 41027, 40981, 40982, 40983, 40984, 40701, 40670, 40685, 40900,  1111, 42732, 42733, 42734, 40498, 41161, 41162, 41163, 41164, 41165, 41166, 41167, 41168, 41169, 41142, 41143, 41144, 41145, 41146, 41147, 41150, 41156, 41157, 41158,  41159, 41138, 54, 181, 188, 1461, 1494, 1464, 12, 23, 3, 1487, 40668, 1067, 1049, 40975, 31
    
    ''' [
            (openmlid, expected runtime, expected performance),
            (61, 5, 0.95),
            (188, 60, 0.5) # eucalyptus. Very important because has both missing values and categorical attributes
            (1485, 240, 0.82),
            (1515, 240, 0.85),
            (1468, 120, 0.94),
            (1489, 180, 0.89),
            (23512, 600, 0.65),
            (23517, 600, 0.5),
            (4534, 180, 0.92),
            (4538, 400, 0.66),
            (4134, 400, 0.79),
            
        ]
    '''

    @parameterized.expand([
            (61, 45, 0.9),
            (188, 260, 0.5), # eucalyptus. Very important because has both missing values and categorical attributes
            #(1485, 240, 0.82),
            #(1515, 240, 0.85),
            #(1468, 120, 0.94),
            #(1489, 180, 0.89),
            #(23512, 600, 0.65),
            #(23517, 600, 0.5),
            #(4534, 180, 0.92),
            #(4538, 400, 0.66),
            #(4134, 400, 0.79),
            
        ])
    def test_naml_results_classification(self, openmlid, exp_runtime, exp_result):
        X, y = get_dataset(openmlid)
        self.logger.info(f"Start result test for NaiveAutoML on classification dataset {openmlid}")
            
        # run naml
        scores = []
        runtimes = []
        for seed in range(1, self.num_seeds + 1):
            
            # create split
            self.logger.debug(f"Running test on seed {seed}/{self.num_seeds}")
            X_train, X_test, y_train, y_test = sklearn.model_selection.train_test_split(X, y)
            
            # run naml
            start = time.time()
            naml = naiveautoml.NaiveAutoML(
                logger_name="naml",
                execution_timeout=10,
                max_hpo_iterations=5,
                show_progress=True
            )
            naml.fit(X_train, y_train)
            end = time.time()
            runtime = end - start
            runtimes.append(runtime)
            
            # compute test performance
            self.logger.debug(f"finished training on seed {seed} after {int(np.round(runtime))}s. Now computing performance of solution.")
            y_hat = naml.predict(X_test)
            score = sklearn.metrics.accuracy_score(y_test, y_hat)
            scores.append(score)
            self.logger.debug(f"finished test on seed {seed}. Test score for this run is {score}")
            
        # check conditions
        runtime_mean = int(np.round(np.mean(runtimes)))
        score_mean = np.round(np.mean(scores), 2)
        self.assertTrue(runtime_mean <= exp_runtime, msg=f"Permitted runtime exceeded. Expected was {exp_runtime}s but true runtime was {runtime_mean}")
        self.assertTrue(score_mean >= exp_result, msg=f"Returned solution was bad. Expected was at least {exp_result}s but true avg score was {score_mean}")
        self.logger.info(f"Test on dataset {openmlid} finished. Mean runtimes was {runtime_mean}s and avg accuracy was {score_mean}")
        
    @parameterized.expand([
            (41021, 120, 650), # moneyball
            #(183, 260, 15), # abalone
            (212, 120, 15)  # diabetes, has decimal targets
            
        ])
    def test_naml_results_regression(self, openmlid, exp_runtime, exp_result):
        X, y = get_dataset(openmlid)
        self.logger.info(f"Start result test for NaiveAutoML on regression dataset {openmlid}")

        # run naml
        scores = []
        runtimes = []
        for seed in range(1, self.num_seeds + 1):
            
            # create split
            self.logger.debug(f"Running test on seed {seed}/{self.num_seeds}")
            X_train, X_test, y_train, y_test = sklearn.model_selection.train_test_split(X, y)
            
            # run naml
            start = time.time()
            naml = naiveautoml.NaiveAutoML(
                logger_name="naml",
                timeout=75,
                max_hpo_iterations=5,
                show_progress=True,
                task_type="regression",
                evaluation_fun="mccv_1"
            )
            naml.fit(X_train, y_train)
            end = time.time()
            runtime = end - start
            runtimes.append(runtime)
            
            # compute test performance
            self.logger.debug(f"finished training on seed {seed} after {int(np.round(runtime))}s. Now computing performance of solution.")
            y_hat = naml.predict(X_test)
            score = sklearn.metrics.mean_squared_error(y_test, y_hat)
            scores.append(score)
            self.logger.debug(f"finished test on seed {seed}. Test score for this run is {score}")
            
        # check conditions
        runtime_mean = int(np.round(np.mean(runtimes)))
        score_mean = np.round(np.mean(scores), 2)
        self.assertTrue(runtime_mean <= exp_runtime, msg=f"Permitted runtime exceeded. Expected was {exp_runtime}s but true runtime was {runtime_mean}")
        self.assertTrue(score_mean <= exp_result, msg=f"Returned solution was bad. Expected was at most {exp_result} but true avg score was {score_mean}")
        self.logger.info(f"Test on dataset {openmlid} finished. Mean runtimes was {runtime_mean}s and avg accuracy was {score_mean}")

        
        
        
        
    @parameterized.expand([
            (61, 30, 0.9),
            #(188, 60, 0.5), # eucalyptus. Very important because has both missing values and categorical attributes
            #(1485, 240, 0.82),
            #(1515, 240, 0.85),
            #(1468, 120, 0.94),
            #(1489, 180, 0.89),
            #(23512, 600, 0.65),
            #(23517, 600, 0.5),
            #(4534, 180, 0.92),
            #(4538, 400, 0.66),
            #(4134, 400, 0.79),
            
        ])
    def test_individual_scoring(self, openmlid, exp_runtime, exp_result):
        return
        X, y = get_dataset(openmlid)
        self.logger.info(f"Testing individual scoring function on dataset {openml}")
        
        scoring1 = {
            "name": "accuracy",
            "score_func": lambda y, y_pred: np.count_nonzero(y == y_pred) / len(y),
            "greater_is_better": True,
            "needs_proba": False,
            "needs_threshold": False
        }
        scoring2 = {
            "name": "errorrate",
            "score_func": lambda y, y_pred: np.count_nonzero(y != y_pred) / len(y),
            "greater_is_better": False,
            "needs_proba": False,
            "needs_threshold": False
        }
        scorer = sklearn.metrics.make_scorer(**{k:v for k, v in scoring1.items() if k != "name"})

        # run naml
        scores = []
        runtimes = []
        for seed in range(1, self.num_seeds + 1):
            
            # create split
            self.logger.debug(f"Running test on seed {seed}/{self.num_seeds}")
            X_train, X_test, y_train, y_test = sklearn.model_selection.train_test_split(X, y)
            
            # run naml
            start = time.time()
            naml = naiveautoml.NaiveAutoML(
                logger_name="naml",
                max_hpo_iterations=10,
                show_progress=True,
                scoring = scoring1,
                side_scores=[scoring2]
            )
            naml.fit(X_train, y_train)
            end = time.time()
            runtime = end - start
            runtimes.append(runtime)
            
            # compute test performance
            self.logger.debug(f"finished training on seed {seed} after {int(np.round(runtime))}s. Now computing performance of solution.")
            score = scorer(naml, X_test, y_test)
            scores.append(score)
            self.logger.debug(f"finished test on seed {seed}. Test score for this run is {score}")
            
        # check conditions
        runtime_mean = int(np.round(np.mean(runtimes)))
        score_mean = np.round(np.mean(scores), 2)
        self.assertTrue(runtime_mean <= exp_runtime, msg=f"Permitted runtime exceeded. Expected was {exp_runtime}s but true runtime was {runtime_mean}")
        self.assertTrue(score_mean >= exp_result, msg=f"Returned solution was bad. Expected was at least {exp_result} but true avg score was {score_mean}")
        self.logger.info(f"Test on dataset {openmlid} finished. Mean runtimes was {runtime_mean}s and avg accuracy was {score_mean}")
        
        
        
    @parameterized.expand([
            (61, 30, 0.9),
            #(188, 60, 0.5), # eucalyptus. Very important because has both missing values and categorical attributes
            #(1485, 240, 0.82),
            #(1515, 240, 0.85),
            #(1468, 120, 0.94),
            #(1489, 180, 0.89),
            #(23512, 600, 0.65),
            #(23517, 600, 0.5),
            #(4534, 180, 0.92),
            #(4538, 400, 0.66),
            #(4134, 400, 0.79),
            
        ])
    def test_individual_evaluation(self, openmlid, exp_runtime, exp_result):
        
        X, y = get_dataset(openmlid)
        self.logger.info(
            f"Testing individual evaluation function on dataset {openml}. "
            f"Expecting {exp_result} after {exp_runtime}s"
        )
        
        def evaluation(pl, X, y, scoring_functions):
            return (
                {s: np.mean(sklearn.model_selection.cross_validate(pl, X, y, scoring=s)["test_score"]) for s in scoring_functions},
                {s: {} for s in scoring_functions}
                )
        
        scorer = sklearn.metrics.get_scorer("accuracy")
        
        # run naml
        scores = []
        runtimes = []
        for seed in range(1, self.num_seeds + 1):
            
            # create split
            self.logger.debug(f"Running test on seed {seed}/{self.num_seeds}")
            X_train, X_test, y_train, y_test = sklearn.model_selection.train_test_split(X, y)
            
            # run naml
            start = time.time()
            naml = naiveautoml.NaiveAutoML(logger_name="naml", max_hpo_iterations=10, show_progress=True, evaluation_fun = evaluation)
            naml.fit(X_train, y_train)
            end = time.time()
            runtime = end - start
            runtimes.append(runtime)
            
            # compute test performance
            self.logger.debug(f"finished training on seed {seed} after {int(np.round(runtime))}s. Now computing performance of solution.")
            score = scorer(naml, X_test, y_test)
            scores.append(score)
            self.logger.debug(f"finished test on seed {seed}. Test score for this run is {score}")
            
        # check conditions
        runtime_mean = int(np.round(np.mean(runtimes)))
        score_mean = np.round(np.mean(scores), 2)
        self.assertTrue(runtime_mean <= exp_runtime, msg=f"Permitted runtime exceeded. Expected was {exp_runtime}s but true runtime was {runtime_mean}")
        self.assertTrue(score_mean >= exp_result, msg=f"Returned solution was bad. Expected was at least {exp_result} but true avg score was {score_mean}")
        self.logger.info(f"Test on dataset {openmlid} finished. Mean runtimes was {runtime_mean}s and avg accuracy was {score_mean}")


    @parameterized.expand([
        (61, 30, 0.9),
        # (188, 60, 0.5), # eucalyptus. Very important because has both missing values and categorical attributes
        # (1485, 240, 0.82),
        # (1515, 240, 0.85),
        # (1468, 120, 0.94),
        # (1489, 180, 0.89),
        # (23512, 600, 0.65),
        # (23517, 600, 0.5),
        # (4534, 180, 0.92),
        # (4538, 400, 0.66),
        # (4134, 400, 0.79),

    ])
    def test_individual_stateful_evaluation(self, openmlid, exp_runtime, exp_result):
        X, y = get_dataset(openmlid)
        self.logger.info(f"Start test of individual stateful evaluation function on dataset {openmlid}.")

        class Evaluator(Callable):

            def __init__(self):
                self.history = []

            def reset(self):
                self.history = []

            def __call__(self, pl, X, y, scoring_functions):
                results = {
                    s: np.mean(sklearn.model_selection.cross_validate(pl, X, y, scoring=s)["test_score"])
                    for s in scoring_functions
                }
                evaluation_report = {
                    s: {} for s in scoring_functions
                }
                return results, evaluation_report

            def update(self, pl, results):
                self.history.append([pl, results])

        scorer = sklearn.metrics.get_scorer("accuracy")
        evaluation = Evaluator()

        # run naml
        scores = []
        runtimes = []
        for seed in range(1, self.num_seeds + 1):

            evaluation.reset()

            # create split
            self.logger.debug(f"Running test on seed {seed}/{self.num_seeds}")
            X_train, X_test, y_train, y_test = sklearn.model_selection.train_test_split(X, y)

            # run naml
            start = time.time()
            naml = naiveautoml.NaiveAutoML(logger_name="naml", max_hpo_iterations=10, show_progress=True,
                                           evaluation_fun=evaluation)
            naml.fit(X_train, y_train)
            end = time.time()
            runtime = end - start
            runtimes.append(runtime)

            # compute test performance
            self.logger.debug(
                f"finished training on seed {seed} after {int(np.round(runtime))}s. Now computing performance of solution.")
            score = scorer(naml, X_test, y_test)
            scores.append(score)
            self.logger.debug(f"finished test on seed {seed}. Test score for this run is {score}")

            self.assertEqual(len(naml.history), len(evaluation.history), "History lengths don't match!")

        # check conditions
        runtime_mean = int(np.round(np.mean(runtimes)))
        score_mean = np.round(np.mean(scores), 2)
        self.assertTrue(runtime_mean <= exp_runtime,
                        msg=f"Permitted runtime exceeded. Expected was {exp_runtime}s but true runtime was {runtime_mean}")

        # we also check the score, because the result here *should* be good. if not, the values might not be used
        self.assertTrue(score_mean >= exp_result,
                        msg=f"Returned solution was bad. Expected was at least {exp_result} but true avg score was {score_mean}")
        self.logger.info(
            f"Test on dataset {openmlid} finished. Mean runtimes was {runtime_mean}s and avg accuracy was {score_mean}")

    def test_searchspaces(self):

        for openmlid, task_type in {
            61: "classification",
            531: "regression"
        }.items():

            self.logger.info(f"Testing search space on {task_type} task on dataset {openmlid}")
            X, y = get_dataset(openmlid)

            scoring = "accuracy" if task_type == "classification" else "r2"

            naml = naiveautoml.NaiveAutoML(
                search_space=f"naiveautoml/searchspace-{task_type}.json",
                scoring=scoring
            )
            naml.reset(X, y, None)

            preprocessors = naml.search_space[0]["components"] + naml.search_space[1]["components"]
            learners = naml.search_space[2]["components"]

            for algo_type, algo_set in zip(["pp", "learner"], [preprocessors, learners]):

                for algo in algo_set:

                    if "sklearn.neighbors._classification.KNeighborsClassifier" not in algo["class"]:
                        continue

                    self.logger.info(f"Next algorithm: {algo['class']}")
                    if algo_type == "learner":
                        steps = [("learner", algo)]
                    else:
                        steps = [("pp", algo), ("learner", learners[3 if task_type == "classification" else 0])]
                        self.logger.info(f"This is a pre-processor. Using {steps[-1][1]['class']} as learner.")

                    # get HPO process for supposed selection
                    hpo_process = naml.get_hpo_process(selected_components_by_step=steps)

                    # create and evaluate random configurations
                    for _ in range(10):
                        pl, status, scores, evaluation_report, runtime, exception = hpo_process.step()
                        self.assertFalse(
                            np.isnan(scores[scoring]) and status == "ok",
                            "Observed nan score even though status is ok"
                        )
                        self.logger.debug(f"{_}: {status} {scores}")
                        if status == "exception":
                            allowed_exception_texts = [
                                "There are significant negative eigenvalues",
                                "ValueError: array must not contain infs or NaNs"
                            ]
                            if not any([t in exception for t in allowed_exception_texts]):
                                self.logger.exception(exception)
                                self.fail("Status must not be an (not white-listed) exception!")

                        if status not in ["ok", "timeout"]:
                            self.logger.warning(f"Observed uncommon status \"{status}\".")

<<<<<<< HEAD
    def test_early_discarding(self):

        openmlid = 61

        X, y = get_dataset(openmlid)
        self.logger.info(
            f"Testing early discarding evaluation on dataset {openmlid}. "
        )

        # run naml
        naml = naiveautoml.NaiveAutoML(
            logger_name="naml",
            max_hpo_iterations=10,
            show_progress=True,
            raise_errors=True
        )
        naml.fit(X, y)

        # compute test performance
        self.logger.info(
            f"finished test on early discarding."
        )
=======
    @parameterized.expand([
        (61, )
    ])
    def test_process_leak(self, openmlid):
        X, y = get_dataset(openmlid)
        self.logger.info(f"Start test of individual stateful evaluation function on dataset {openmlid}.")

        X_train, X_test, y_train, y_test = sklearn.model_selection.train_test_split(X, y, train_size=0.8)
        for i in range(1, 21):
            self.logger.info(f"Run {i}-th instance")
            automl = naiveautoml.NaiveAutoML(
                evaluation_fun="mccv_1",
                show_progress=True,
                timeout=30
            )
            automl.fit(X_train, y_train)
>>>>>>> 19676c26
<|MERGE_RESOLUTION|>--- conflicted
+++ resolved
@@ -575,30 +575,6 @@
                         if status not in ["ok", "timeout"]:
                             self.logger.warning(f"Observed uncommon status \"{status}\".")
 
-<<<<<<< HEAD
-    def test_early_discarding(self):
-
-        openmlid = 61
-
-        X, y = get_dataset(openmlid)
-        self.logger.info(
-            f"Testing early discarding evaluation on dataset {openmlid}. "
-        )
-
-        # run naml
-        naml = naiveautoml.NaiveAutoML(
-            logger_name="naml",
-            max_hpo_iterations=10,
-            show_progress=True,
-            raise_errors=True
-        )
-        naml.fit(X, y)
-
-        # compute test performance
-        self.logger.info(
-            f"finished test on early discarding."
-        )
-=======
     @parameterized.expand([
         (61, )
     ])
@@ -615,4 +591,43 @@
                 timeout=30
             )
             automl.fit(X_train, y_train)
->>>>>>> 19676c26
+
+    @parameterized.expand([
+        (61, )
+    ])
+    def test_process_leak(self, openmlid):
+        X, y = get_dataset(openmlid)
+        self.logger.info(f"Start test of individual stateful evaluation function on dataset {openmlid}.")
+
+        X_train, X_test, y_train, y_test = sklearn.model_selection.train_test_split(X, y, train_size=0.8)
+        for i in range(1, 21):
+            self.logger.info(f"Run {i}-th instance")
+            automl = naiveautoml.NaiveAutoML(
+                evaluation_fun="mccv_1",
+                show_progress=True,
+                timeout=30
+            )
+            automl.fit(X_train, y_train)
+
+    def test_early_discarding(self):
+
+        openmlid = 61
+
+        X, y = get_dataset(openmlid)
+        self.logger.info(
+            f"Testing early discarding evaluation on dataset {openmlid}. "
+        )
+
+        # run naml
+        naml = naiveautoml.NaiveAutoML(
+            logger_name="naml",
+            max_hpo_iterations=10,
+            show_progress=True,
+            raise_errors=True
+        )
+        naml.fit(X, y)
+
+        # compute test performance
+        self.logger.info(
+            f"finished test on early discarding."
+        )